--- conflicted
+++ resolved
@@ -32,7 +32,6 @@
 
 from ._internals import _LlamaModel, _LlamaContext, _LlamaBatch, _LlamaTokenDataArray # type: ignore
 from ._utils import suppress_stdout_stderr
-
 
 
 class Llama:
@@ -823,42 +822,6 @@
                 },
             }
 
-        def _logprobs_or_none(all_tokens: List[int], all_token_strs: List[str], all_logprobs: List[List[float]], text_offset: int) -> CompletionLogprobs:
-            tokens: List[str] = []
-            text_offsets: List[int] = []
-            token_logprobs: List[Optional[float]] = []
-            top_logprobs: List[Optional[Dict[str, float]]] = []
-
-            for token, token_str, token_logprob in zip(
-                all_tokens, all_token_strs, all_logprobs
-            ):
-                if token == self.token_bos():
-                    continue
-
-                text_offset += len(token_str)
-                sorted_logprobs = list(
-                    sorted(
-                        zip(token_logprob, range(len(token_logprob))), reverse=True
-                    )
-                )
-                top_logprob = {
-                    self.detokenize([i]).decode("utf-8", errors="ignore"): logprob
-                    for logprob, i in sorted_logprobs[:logprobs]
-                }
-                top_logprob.update({token_str: token_logprob[int(token)]})
-
-                tokens.append(token_str)
-                text_offsets.append(text_offset)
-                token_logprobs.append(token_logprob[int(token)])
-                top_logprobs.append(top_logprob)
-
-            return {
-                "tokens": tokens,
-                "text_offset": text_offsets,
-                "token_logprobs": token_logprobs,
-                "top_logprobs": top_logprobs,
-            }
-
         finish_reason = "length"
         multibyte_fix = 0
         for token in self.generate(
@@ -948,11 +911,7 @@
                         )
                         token_offset = len(prompt_tokens) + returned_tokens
                         logits = self._scores[token_offset - 1, :]
-<<<<<<< HEAD
                         token_logprob = Llama.logits_to_logprobs(logits).tolist()
-=======
-                        current_logprobs = Llama.logits_to_logprobs(logits).tolist()
->>>>>>> 75d0527f
                         sorted_logprobs = list(
                             sorted(
                                 zip(token_logprob, range(len(token_logprob))),
@@ -1046,11 +1005,7 @@
                     )
                     token_offset = len(prompt_tokens) + returned_tokens - 1
                     logits = self._scores[token_offset, :]
-<<<<<<< HEAD
                     token_logprob = Llama.logits_to_logprobs(logits).tolist()
-=======
-                    current_logprobs = Llama.logits_to_logprobs(logits).tolist()
->>>>>>> 75d0527f
                     sorted_logprobs = list(
                         sorted(
                             zip(token_logprob, range(len(token_logprob))),
@@ -1112,18 +1067,14 @@
             all_tokens = prompt_tokens[1:] + completion_tokens if echo else completion_tokens
             text_offset = 0 if echo else len(prompt)
             token_offset = 0 if echo else len(prompt_tokens[1:])
+            text_offsets: List[int] = []
+            token_logprobs: List[Optional[float]] = []
+            tokens: List[str] = []
+            top_logprobs: List[Optional[Dict[str, float]]] = []
             all_token_strs = [
                 self.detokenize([token]).decode("utf-8", errors="ignore")
                 for token in all_tokens
             ]
-<<<<<<< HEAD
-            all_logprobs = [
-                Llama.logits_to_logprobs(row).tolist() for row in self._scores
-            ][token_offset:]
-            logprobs_or_none = _logprobs_or_none(
-                all_tokens, all_token_strs, all_logprobs, text_offset
-            )
-=======
             all_logprobs = Llama.logits_to_logprobs(self._scores)[token_offset:]
             # TODO: may be able to change this loop to use np.take_along_dim
             for idx, (token, token_str, logprobs_token) in enumerate(
@@ -1152,7 +1103,6 @@
                 }
                 top_logprob.update({token_str: logprobs_token[int(token)]})
                 top_logprobs.append(top_logprob)
->>>>>>> 75d0527f
             # Weird idosincracy of the OpenAI API where
             # token_logprobs and top_logprobs are null for
             # the first token.
